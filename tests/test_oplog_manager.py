--- conflicted
+++ resolved
@@ -17,13 +17,6 @@
 
 import itertools
 import sys
-<<<<<<< HEAD
-if sys.version_info[:2] == (2, 6):
-    import unittest2 as unittest
-else:
-    import unittest
-=======
->>>>>>> 8ceda1da
 import time
 
 import bson
